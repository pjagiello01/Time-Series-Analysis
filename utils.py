import pandas as pd
import numpy as np
import statsmodels.api as sm
import statsmodels.stats.diagnostic as smd
<<<<<<< HEAD
import matplotlib.pyplot as plt
from sklearn.metrics import mean_absolute_error, mean_squared_error
from statsmodels.tsa.arima.model import ARIMA
from typing import Type
=======
from statsmodels.tsa.api import VAR
import matplotlib.pyplot as plt
from sklearn.metrics import mean_absolute_error, mean_squared_error

>>>>>>> 3b8e118a

def adf_test(series, max_aug=10, version='n'):
    results = []

    y = series.diff()
    X = pd.DataFrame({'y_lag': series.shift()})

    if version == 'c' or version == 't':  # constant to be added optionally
        X = sm.add_constant(X)
    if version == 't':  # (deterministic) trend component to be added optionally
        X['trend'] = range(len(X))

    for i in range(0, max_aug):  # iterating through different numbers of augmentations

        for aug in range(1, i + 1):  # adding augmentations one by one until its current amount is reached
            X['aug_' + str(aug)] = y.shift(aug)

        model = sm.OLS(series.diff(), X, missing='drop').fit()  # fitting a linear regression with OLS

        ts = model.tvalues['y_lag']  # test statistic
        nobs = model.nobs  # number of observations

        if version == 'n':  # critical values for basic version of ADF
            if nobs > 500:
                cv1 = -2.567;
                cv5 = -1.941;
                cv10 = -1.616  # critical values for more than 500 observations
            else:
                cv1 = np.nan;
                cv5 = np.nan;
                cv10 = np.nan  # if number of observations is lower than 500, we should check the critical values manually
        if version == 'c':  # critical values for version with constant
            if nobs > 500:
                cv1 = -3.434;
                cv5 = -2.863;
                cv10 = -2.568  # critical values for more than 500 observations
            else:
                cv1 = np.nan;
                cv5 = np.nan;
                cv10 = np.nan  # if number of observations is lower than 500, we should check the critical values manually
        if version == 't':  # critical values for version with constant and (deterministic) trend component
            if nobs > 500:
                cv1 = -3.963;
                cv5 = -3.413;
                cv10 = -3.128  # critical values for more than 500 observations
            else:
                cv1 = np.nan;
                cv5 = np.nan;
                cv10 = np.nan  # if number of observations is lower than 500, we should check the critical values manually

        bg_test5 = smd.acorr_breusch_godfrey(model, nlags=5);
        bg_pvalue5 = round(bg_test5[1], 4)
        bg_test5 = smd.acorr_breusch_godfrey(model, nlags=10);
        bg_pvalue10 = round(bg_test5[1], 4)
        bg_test5 = smd.acorr_breusch_godfrey(model, nlags=15);
        bg_pvalue15 = round(bg_test5[1], 4)

        results.append([i, ts, cv1, cv5, cv10, bg_pvalue5, bg_pvalue10, bg_pvalue15])

    results_df = pd.DataFrame(results)
<<<<<<< HEAD
    results_df.columns = ['number of augmentations', 'ADF test statistic', 'ADF critival value (1%)', 'ADF critival value (5%)', 'ADF critival value (10%)', 'BG test (5 lags) (p-value)', 'BG test (10 lags) (p-value)', 'BG test (15 lags) (p-value)']
    
    return results_df


def get_forecast_df(n_steps: int,
                    model: Type[ARIMA]):
    forecast_results = model.get_forecast(steps=n_steps)
    mean_forecast = forecast_results.predicted_mean
    conf_intervals = forecast_results.conf_int()
    forecast_df = pd.DataFrame({
        "forecast": mean_forecast,
        "lower ci": conf_intervals[:, 0],
        "upper ci": conf_intervals[:, 1]
    })

    return forecast_df


=======
    results_df.columns = ['number of augmentations', 'ADF test statistic', 'ADF critival value (1%)',
                          'ADF critival value (5%)', 'ADF critival value (10%)', 'BG test (5 lags) (p-value)',
                          'BG test (10 lags) (p-value)', 'BG test (15 lags) (p-value)']

    return results_df


def selct_var_order(data, max_lags=12):
    # Create a VAR model
    model = VAR(data, freq='D')

    # Determine information criteria for different lag orders
    results = {}
    for i in range(1, max_lags + 1):
        results[i] = model.select_order(i)

    # Create a DataFrame to display the results
    criteria = ['aic', 'bic', 'hqic', 'fpe']
    order_df = pd.DataFrame(index=range(1, max_lags + 1), columns=criteria)

    for i in range(1, max_lags + 1):
        for criterion in criteria:
            order_df.loc[i, criterion] = getattr(results[i], criterion)

    return order_df
>>>>>>> 3b8e118a


def plot_forecast_with_ci(start_date: str,
                          df,
                          actual_col: str,
                          forecast_col: str,
                          lower_col: str,
                          upper_col: str,
                          title: str,
                          ylabel: str = 'Value'):
    fig, ax = plt.subplots(figsize=(12, 6))

    # Plot actual values
    df.loc[start_date:, actual_col].plot(ax=ax, label='Actual', color='black', marker='.')

    # Plot forecasted values
    df.loc[start_date:, forecast_col].plot(ax=ax, label='Forecast', color='blue', linestyle='--')

    # Plot confidence interval
    ax.fill_between(df.loc[start_date:].index,
                    df.loc[start_date:, lower_col],
                    df.loc[start_date:, upper_col],
                    color='red', alpha=0.2, label='95% CI')

    ax.set_title(title)
    ax.set_ylabel(ylabel)
    ax.legend()
    ax.grid(True, linestyle=':')
    plt.tight_layout()
    plt.show()


# Calculate forecast accuracy measures
def mape(actual, pred):
    """Mean Absolute Percentage Error"""
    return np.mean(np.abs((actual - pred) / actual)) * 100


def amape(actual, pred):
    """Adjusted/Symmetric Mean Absolute Percentage Error"""
    return np.mean(np.abs((actual - pred) / ((actual + pred) / 2))) * 100


def calculate_accuracy_measures(forecast_evaluation, variable):
    # Calculate metrics for variable
    first_variable_mae = mean_absolute_error(forecast_evaluation[f'{variable}'],
                                             forecast_evaluation[f'{variable}_fore'])
    first_variable_mse = mean_squared_error(forecast_evaluation[f'{variable}'],
                                            forecast_evaluation[f'{variable}_fore'])
    first_variable_rmse = np.sqrt(first_variable_mse)
    first_variable_mape = mape(forecast_evaluation[f'{variable}'], forecast_evaluation[f'{variable}_fore'])
    first_variable_amape = amape(forecast_evaluation[f'{variable}'],
                                 forecast_evaluation[f'{variable}_fore'])
    return first_variable_mae, first_variable_mse, first_variable_rmse, first_variable_mape, first_variable_amape


def print_accuracy_measures(forecast_evaluation, lags, first_variable, second_variable):
    # Create a DataFrame to display the results
    metrics_df = pd.DataFrame({
        f'{first_variable}': calculate_accuracy_measures(forecast_evaluation, first_variable),
        f'{second_variable}': calculate_accuracy_measures(forecast_evaluation, second_variable),
    }, index=['MAE', 'MSE', 'RMSE', 'MAPE (%)', 'AMAPE (%)'])
    print(f"Forecast Accuracy Metrics for {lags} lags:")
    print(metrics_df)<|MERGE_RESOLUTION|>--- conflicted
+++ resolved
@@ -2,17 +2,10 @@
 import numpy as np
 import statsmodels.api as sm
 import statsmodels.stats.diagnostic as smd
-<<<<<<< HEAD
-import matplotlib.pyplot as plt
-from sklearn.metrics import mean_absolute_error, mean_squared_error
-from statsmodels.tsa.arima.model import ARIMA
-from typing import Type
-=======
 from statsmodels.tsa.api import VAR
 import matplotlib.pyplot as plt
 from sklearn.metrics import mean_absolute_error, mean_squared_error
 
->>>>>>> 3b8e118a
 
 def adf_test(series, max_aug=10, version='n'):
     results = []
@@ -73,11 +66,13 @@
         results.append([i, ts, cv1, cv5, cv10, bg_pvalue5, bg_pvalue10, bg_pvalue15])
 
     results_df = pd.DataFrame(results)
-<<<<<<< HEAD
-    results_df.columns = ['number of augmentations', 'ADF test statistic', 'ADF critival value (1%)', 'ADF critival value (5%)', 'ADF critival value (10%)', 'BG test (5 lags) (p-value)', 'BG test (10 lags) (p-value)', 'BG test (15 lags) (p-value)']
-    
+    results_df.columns = ['number of augmentations', 'ADF test statistic', 'ADF critival value (1%)',
+                          'ADF critival value (5%)', 'ADF critival value (10%)', 'BG test (5 lags) (p-value)',
+                          'BG test (10 lags) (p-value)', 'BG test (15 lags) (p-value)']
+
     return results_df
-
+  
+  
 
 def get_forecast_df(n_steps: int,
                     model: Type[ARIMA]):
@@ -92,13 +87,6 @@
 
     return forecast_df
 
-
-=======
-    results_df.columns = ['number of augmentations', 'ADF test statistic', 'ADF critival value (1%)',
-                          'ADF critival value (5%)', 'ADF critival value (10%)', 'BG test (5 lags) (p-value)',
-                          'BG test (10 lags) (p-value)', 'BG test (15 lags) (p-value)']
-
-    return results_df
 
 
 def selct_var_order(data, max_lags=12):
@@ -119,7 +107,6 @@
             order_df.loc[i, criterion] = getattr(results[i], criterion)
 
     return order_df
->>>>>>> 3b8e118a
 
 
 def plot_forecast_with_ci(start_date: str,
@@ -183,4 +170,4 @@
         f'{second_variable}': calculate_accuracy_measures(forecast_evaluation, second_variable),
     }, index=['MAE', 'MSE', 'RMSE', 'MAPE (%)', 'AMAPE (%)'])
     print(f"Forecast Accuracy Metrics for {lags} lags:")
-    print(metrics_df)+    print(metrics_df)
